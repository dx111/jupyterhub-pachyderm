--- conflicted
+++ resolved
@@ -82,38 +82,9 @@
         make deploy-native-local
         test_run_with_auth
         ;;
-<<<<<<< HEAD
-    python)
-        # Deploy jupyterhub
-        print_section "Deploy jupyterhub"
-        make deploy-local
-        test_run_with_auth
-
-        # Re-run jupyterhub deployment, should act as an upgrade and not error
-        # out
-        print_section "Upgrade jupyterhub"
-        make deploy-local
-        test_run_with_auth
-
-        # Undeploy jupyterhub
-        print_section "Undeploy"
-        ./delete.sh
-
-        # Reset minikube fully and re-run the deployment/test cycle. This
-        # ensures that jupyterhub doesn't mistakenly pull in its old PV.
-        reset_minikube
-        print_section "Re-deploy pachyderm"
-        deploy_pachyderm
-        print_section "Re-deploy jupyterhub"
-        make deploy-local
-        test_run_with_auth
-        ;;
     patch)
         # Create a vanilla jupyterhub deployment, which employs the default
         # (non-pachyderm) login mechanism
-=======
-    existing)
->>>>>>> 2f71217e
         print_section "Create a base deployment of jupyterhub"
         helm upgrade --install jhub jupyterhub/jupyterhub --version 0.8.2 --values ./etc/config/test_base.yaml
         wait_for_jupyterhub
