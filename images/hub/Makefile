--- conflicted
+++ resolved
@@ -1,9 +1,5 @@
 JUPYTERHUB_VERSION = $(shell jq -r .jupyterhub ../../version.json)
-<<<<<<< HEAD
-VERSION = $(shell jq -r .hub_image ../../version.json)
-=======
-VERSION ?= $(shell jq -r .jupyterhub_pachyderm ../../version.json)
->>>>>>> 1413ef8b
+VERSION ?= $(shell jq -r .hub_image ../../version.json)
 
 .PHONY: docker-build docker-push
 
