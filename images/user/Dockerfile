--- conflicted
+++ resolved
@@ -10,11 +10,6 @@
 RUN chmod +x /app/config.sh
 
 USER $NB_UID
-<<<<<<< HEAD
 
 RUN pip install --upgrade pip
-RUN pip install python_pachyderm
-=======
-RUN pip install --upgrade pip
-RUN pip install python-pachyderm
->>>>>>> 1413ef8b
+RUN pip install python-pachyderm