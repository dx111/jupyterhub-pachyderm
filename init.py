--- conflicted
+++ resolved
@@ -17,13 +17,13 @@
 BASE_CONFIG = """
 singleuser:
   image:
-    name: pachyderm/jupyterhub-pachyderm-user
-    tag: "{user_image_version}"
+    name: "{user_image_name}"
+    tag: "{user_image_tag}"
   defaultUrl: "{default_url}"
 hub:
   image:
-    name: pachyderm/jupyterhub-pachyderm-hub
-    tag: "{hub_image_version}"
+    name: "{hub_image_name}"
+    tag: "{hub_image_tag}"
 """
 
 JUPYTERLAB_CONFIG = """
@@ -119,7 +119,7 @@
 def print_section(section):
     print("===> {}".format(section))
 
-def main(debug, no_verify_contexts, dry_run, tls_host, tls_email, legacy_ui, jupyterhub_version, hub_image_version, user_image_version):
+def main(debug, no_verify_contexts, dry_run, tls_host, tls_email, jupyterlab, jupyterhub_version, hub_image, user_image):
     # print versions, which in the process validates that dependencies are installed
     print_section("checking dependencies are installed")
     run_version_check("kubectl", "version")
@@ -195,12 +195,14 @@
     secret_token = secrets.token_hex(32)
 
     config = BASE_CONFIG.format(
-        hub_image_version=hub_image_version,
-        user_image_version=user_image_version,
+        hub_image_name=hub_image[0],
+        hub_image_tag=hub_image[1],
+        user_image_name=user_image[0],
+        user_image_tag=user_image[1],
         default_url="/tree" if legacy_ui else "/lab"
     )
 
-    if not legacy_ui:
+    if jupyterlab:
         config += JUPYTERLAB_CONFIG
 
     config += AUTH_BASE_CONFIG.format(
@@ -236,11 +238,9 @@
     parser.add_argument("--dry-run", default=False, action="store_true", help="Print out the Helm config rather than running the command.")
     parser.add_argument("--tls-host", default="", help="If set, TLS is enabled on JupyterHub via Let's Encrypt. The value is a hostname associated with the TLS certificate.")
     parser.add_argument("--tls-email", default="", help="If set, TLS is enabled on JupyterHub via Let's Encrypt. The value is an email address associated with the TLS certificate.")
-<<<<<<< HEAD
-    parser.add_argument("--legacy-ui", default=False, action="store_true", help="Use the legacy UI (rather than JupyterLab.) Note that some functionality only works in JupyterLab.")
-=======
-    parser.add_argument("--use-version", default="", help="If set, the specified version of jupyterhub-pachyderm is deployed. Defaults to a stable release.")
->>>>>>> 1413ef8b
+    parser.add_argument("--jupyterlab", default=False, action="store_true", help="Use the JupterLab UI. Enables extra Pachyderm functionality available through JupyterLab extensions.")
+    parser.add_argument("--hub-image", default="pachyderm/jupyterhub-pachyderm-hub", help="If set, the specified image will be used for JupyterHub.")
+    parser.add_argument("--user-image", default="pachyderm/jupyterhub-pachyderm-user", help="If set, the specified image will be used for Jupyter user environments.")
     args = parser.parse_args()
 
     # validate args
@@ -255,14 +255,19 @@
     with open("version.json", "r") as f:
         j = json.load(f)
         jupyterhub_version = j["jupyterhub"]
-<<<<<<< HEAD
-        hub_image_version = j["hub_image"]
-        user_image_version = j["user_image"]
-    
-=======
-        default_version = j["jupyterhub_pachyderm"]
-
->>>>>>> 1413ef8b
+        default_hub_image_tag = j["hub_image"]
+        default_user_image_tag = j["user_image"]
+
+    if ":" in args.hub_image:
+        hub_image = args.hub_image.split(":", maxsplit=1)
+    else:
+        hub_image = (args.hub_image, default_hub_image_tag)
+
+    if ":" in args.user_image:
+        user_image = args.user_image.split(":", maxsplit=1)
+    else:
+        user_image = (args.user_image, default_user_image_tag)
+
     try:
         main(
             args.debug,
@@ -270,14 +275,10 @@
             args.dry_run,
             args.tls_host,
             args.tls_email,
-            args.legacy_ui,
+            args.jupyterlab,
             jupyterhub_version,
-<<<<<<< HEAD
-            hub_image_version,
-            user_image_version,
-=======
-            args.use_version or default_version
->>>>>>> 1413ef8b
+            hub_image,
+            user_image,
         )
     except ApplicationError as e:
         print("error: {}".format(e), file=sys.stderr)
