dist: bionic
sudo: required
services:
- docker
language: go
go:
  - "1.13.1"
addons:
  firefox: latest
cache:
  directories:
    - ${HOME}/cached-deps
env:
  global:
    - PATH=${HOME}/cached-deps:${PATH}
  matrix:
    - VARIANT=native
<<<<<<< HEAD
    - VARIANT=python
    - VARIANT=patch
=======
    - VARIANT=existing
>>>>>>> 2f71217e

install:
- ./etc/travis_install.sh
before_script:
- make docker-build-local
script:
- ./etc/travis_test.sh

after_failure:
- firefox -v
- geckodriver --version
- kubectl version
- kubectl get all
- kubectl describe pod -l app=pachd
- kubectl describe pod -l suite=pachyderm,app=etcd
- kubectl logs -l app=pachd | tail -n 100 
- kubectl logs -l app=jupyterhub | tail -n 100<|MERGE_RESOLUTION|>--- conflicted
+++ resolved
@@ -15,12 +15,7 @@
     - PATH=${HOME}/cached-deps:${PATH}
   matrix:
     - VARIANT=native
-<<<<<<< HEAD
-    - VARIANT=python
     - VARIANT=patch
-=======
-    - VARIANT=existing
->>>>>>> 2f71217e
 
 install:
 - ./etc/travis_install.sh
